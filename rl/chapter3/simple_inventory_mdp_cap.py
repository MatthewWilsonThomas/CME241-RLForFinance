from dataclasses import dataclass
from typing import Tuple, Dict
from rl.markov_decision_process import FiniteMarkovDecisionProcess
from rl.markov_decision_process import FinitePolicy, StateActionMapping
from rl.markov_process import FiniteMarkovProcess, FiniteMarkovRewardProcess
from rl.distribution import Categorical, Constant
from scipy.stats import poisson


@dataclass(frozen=True)
class InventoryState:
    on_hand: int
    on_order: int

    def inventory_position(self) -> int:
        return self.on_hand + self.on_order


InvOrderMapping = StateActionMapping[InventoryState, int]


class SimpleInventoryMDPCap(FiniteMarkovDecisionProcess[InventoryState, int]):

    def __init__(
        self,
        capacity: int,
        poisson_lambda: float,
        holding_cost: float,
        stockout_cost: float
    ):
        self.capacity: int = capacity
        self.poisson_lambda: float = poisson_lambda
        self.holding_cost: float = holding_cost
        self.stockout_cost: float = stockout_cost

        self.poisson_distr = poisson(poisson_lambda)
        super().__init__(self.get_action_transition_reward_map())

    def get_action_transition_reward_map(self) -> InvOrderMapping:
        d: Dict[InventoryState, Dict[int, Categorical[Tuple[InventoryState,
                                                            float]]]] = {}

        for alpha in range(self.capacity + 1):
            for beta in range(self.capacity + 1 - alpha):
                state: InventoryState = InventoryState(alpha, beta)
                ip: int = state.inventory_position()
                base_reward: float = - self.holding_cost * alpha
                d1: Dict[int, Categorical[Tuple[InventoryState, float]]] = {}

                for order in range(self.capacity - ip + 1):
                    sr_probs_dict: Dict[Tuple[InventoryState, float], float] =\
                        {(InventoryState(ip - i, order), base_reward):
                         self.poisson_distr.pmf(i) for i in range(ip)}

                    probability: float = 1 - self.poisson_distr.cdf(ip - 1)
                    reward: float = base_reward - self.stockout_cost *\
                        (probability * (self.poisson_lambda - ip) +
                         ip * self.poisson_distr.pmf(ip))
                    sr_probs_dict[(InventoryState(0, order), reward)] = \
                        probability
                    d1[order] = Categorical(sr_probs_dict)

                d[state] = d1
        return d


if __name__ == '__main__':
    from pprint import pprint

    user_capacity = 2
    user_poisson_lambda = 1.0
    user_holding_cost = 1.0
    user_stockout_cost = 10.0

    user_gamma = 0.9

    si_mdp: FiniteMarkovDecisionProcess[InventoryState, int] =\
        SimpleInventoryMDPCap(
            capacity=user_capacity,
            poisson_lambda=user_poisson_lambda,
            holding_cost=user_holding_cost,
            stockout_cost=user_stockout_cost
        )

    print("MDP Transition Map")
    print("------------------")
    print(si_mdp)

    fdp: FinitePolicy[InventoryState, int] = FinitePolicy(
        {InventoryState(alpha, beta):
         Constant(user_capacity - (alpha + beta)) for alpha in
         range(user_capacity + 1) for beta in range(user_capacity + 1 - alpha)}
    )

    print("Policy Map")
    print("----------")
    print(fdp)

    implied_mrp: FiniteMarkovRewardProcess[InventoryState] =\
        si_mdp.apply_finite_policy(fdp)
    print("Implied MP Transition Map")
    print("--------------")
    print(FiniteMarkovProcess(implied_mrp.transition_map))

    print("Implied MRP Transition Reward Map")
    print("---------------------")
    print(implied_mrp)

    print("Implied MP Stationary Distribution")
    print("-----------------------")
    implied_mrp.display_stationary_distribution()
    print()

    print("Implied MRP Reward Function")
    print("---------------")
    implied_mrp.display_reward_function()
    print()

    print("Implied MRP Value Function")
    print("--------------")
    implied_mrp.display_value_function(gamma=user_gamma)
    print()

<<<<<<< HEAD
    from rl.dynamic_programming import evaluate_mrp
    from rl.dynamic_programming import policy_iteration
    from rl.dynamic_programming import value_iteration

    print("Implied MRP Policy Evaluation Value Function")
    print("--------------")
    pprint(evaluate_mrp(implied_mrp, gamma=user_gamma))
=======
    from rl.dynamic_programming import evaluate_mrp_result
    from rl.dynamic_programming import policy_iteration_result
    from rl.dynamic_programming import value_iteration_result

    print("Implied MRP Policy Evaluation Value Function")
    print("--------------")
    pprint(evaluate_mrp_result(implied_mrp, gamma=user_gamma))
>>>>>>> 1e6071c3
    print()

    print("MDP Policy Iteration Optimal Value Function and Optimal Policy")
    print("--------------")
<<<<<<< HEAD
    opt_vf_pi, opt_policy_pi = policy_iteration(si_mdp, gamma=user_gamma)
=======
    opt_vf_pi, opt_policy_pi = policy_iteration_result(
        si_mdp,
        gamma=user_gamma
    )
>>>>>>> 1e6071c3
    pprint(opt_vf_pi)
    print(opt_policy_pi)
    print()

    print("MDP Value Iteration Optimal Value Function and Optimal Policy")
    print("--------------")
<<<<<<< HEAD
    opt_vf_vi, opt_policy_vi = value_iteration(si_mdp, gamma=user_gamma)
=======
    opt_vf_vi, opt_policy_vi = value_iteration_result(si_mdp, gamma=user_gamma)
>>>>>>> 1e6071c3
    pprint(opt_vf_vi)
    print(opt_policy_vi)
    print()<|MERGE_RESOLUTION|>--- conflicted
+++ resolved
@@ -121,15 +121,6 @@
     implied_mrp.display_value_function(gamma=user_gamma)
     print()
 
-<<<<<<< HEAD
-    from rl.dynamic_programming import evaluate_mrp
-    from rl.dynamic_programming import policy_iteration
-    from rl.dynamic_programming import value_iteration
-
-    print("Implied MRP Policy Evaluation Value Function")
-    print("--------------")
-    pprint(evaluate_mrp(implied_mrp, gamma=user_gamma))
-=======
     from rl.dynamic_programming import evaluate_mrp_result
     from rl.dynamic_programming import policy_iteration_result
     from rl.dynamic_programming import value_iteration_result
@@ -137,30 +128,21 @@
     print("Implied MRP Policy Evaluation Value Function")
     print("--------------")
     pprint(evaluate_mrp_result(implied_mrp, gamma=user_gamma))
->>>>>>> 1e6071c3
     print()
 
     print("MDP Policy Iteration Optimal Value Function and Optimal Policy")
     print("--------------")
-<<<<<<< HEAD
-    opt_vf_pi, opt_policy_pi = policy_iteration(si_mdp, gamma=user_gamma)
-=======
     opt_vf_pi, opt_policy_pi = policy_iteration_result(
         si_mdp,
         gamma=user_gamma
     )
->>>>>>> 1e6071c3
     pprint(opt_vf_pi)
     print(opt_policy_pi)
     print()
 
     print("MDP Value Iteration Optimal Value Function and Optimal Policy")
     print("--------------")
-<<<<<<< HEAD
-    opt_vf_vi, opt_policy_vi = value_iteration(si_mdp, gamma=user_gamma)
-=======
     opt_vf_vi, opt_policy_vi = value_iteration_result(si_mdp, gamma=user_gamma)
->>>>>>> 1e6071c3
     pprint(opt_vf_vi)
     print(opt_policy_vi)
     print()