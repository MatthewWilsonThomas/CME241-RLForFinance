--- conflicted
+++ resolved
@@ -4,25 +4,13 @@
 from __future__ import annotations
 
 from abc import ABC, abstractmethod
-<<<<<<< HEAD
-=======
-from collections import defaultdict
 from dataclasses import dataclass, replace, field
 import itertools
-from itertools import repeat
->>>>>>> 84874f22
 import numpy as np
 from operator import itemgetter
 from scipy.interpolate import splrep, BSpline
-<<<<<<< HEAD
-from dataclasses import dataclass, replace, field
 from typing import (Callable, Dict, Generic, Iterator, Iterable, List,
                     Mapping, Optional, Sequence, Tuple, TypeVar)
-=======
-from typing import (Sequence, Mapping, Tuple, TypeVar, Callable, List, Dict,
-                    Generic, Optional, Iterator, Iterable)
-
->>>>>>> 84874f22
 import rl.iterate as iterate
 
 X = TypeVar('X')
@@ -40,27 +28,11 @@
 
     @abstractmethod
     def evaluate(self, x_values_seq: Iterable[X]) -> np.ndarray:
-<<<<<<< HEAD
         '''Computes expected value of y for each x in
         x_values_seq (with the probability distribution
         function of y|x estimated as FunctionApprox)
-=======
-        '''Computes expected value of f(x) for each x in x_values_seq (where f
-        is the FunctionApprox)
-
->>>>>>> 84874f22
-        '''
-
-    def argmax(self, xs: Iterable[X]) -> X:
-        '''Return the input X that maximizes the function being approximated.
-
-        Arguments:
-          xs -- list of inputs to evaluate and maximize, cannot be empty
-
-        Returns the X that maximizes the function this approximates.
-
-        '''
-        return list(xs)[np.argmax(self.evaluate(xs))]
+        '''
+        pass
 
     def __call__(self, x_value: X) -> float:
         return self.evaluate([x_value]).item()
@@ -68,18 +40,19 @@
     @abstractmethod
     def update(
         self,
-        pairs: Iterable[Tuple[X, float]]
+        xy_vals_seq: Iterable[Tuple[X, float]]
     ) -> FunctionApprox[X]:
 
         '''Update the internal parameters of the FunctionApprox
         based on incremental data provided in the form of (x,y)
         pairs as a xy_vals_seq data structure
         '''
+        pass
 
     @abstractmethod
     def solve(
         self,
-        pairs: Iterable[Tuple[X, float]],
+        xy_vals_seq: Iterable[Tuple[X, float]],
         error_tolerance: Optional[float] = None
     ) -> FunctionApprox[X]:
         '''Assuming the entire data set of (x,y) pairs is available
@@ -97,7 +70,6 @@
         '''Is this function approximation within a given tolerance of
         another function approximation of the same type?
         '''
-<<<<<<< HEAD
 
     def argmax(self, xs: Iterable[X]) -> X:
         '''Return the input X that maximizes the function being approximated.
@@ -106,18 +78,16 @@
         Returns the X that maximizes the function this approximates.
         '''
         return list(xs)[np.argmax(self.evaluate(xs))]
-=======
->>>>>>> 84874f22
 
     def rmse(
         self,
-        xy_seq: Iterable[Tuple[X, float]]
+        xy_vals_seq: Iterable[Tuple[X, float]]
     ) -> float:
         '''The Root-Mean-Squared-Error between FunctionApprox's
         predictions (from evaluate) and the associated (supervisory)
         y values
         '''
-        x_seq, y_seq = zip(*xy_seq)
+        x_seq, y_seq = zip(*xy_vals_seq)
         errors: np.ndarray = self.evaluate(x_seq) - np.array(y_seq)
         return np.sqrt(np.mean(errors * errors))
 
@@ -145,10 +115,6 @@
 
     Fields:
     values_map -- mapping from X to its approximated value
-<<<<<<< HEAD
-=======
-
->>>>>>> 84874f22
     '''
 
     values_map: Mapping[X, float]
@@ -163,7 +129,6 @@
         '''
         return np.array([self.values_map[x] for x in x_values_seq])
 
-<<<<<<< HEAD
     def update(self, xy_vals_seq: Iterable[Tuple[X, float]]) -> Dynamic[X]:
         '''Update each X value by replacing its saved Y with a new one. Pairs
         later in the list take precedence over pairs earlier in the
@@ -172,21 +137,16 @@
         '''
         new_map = dict(self.values_map)
         for x, y in xy_vals_seq:
-=======
-    def update(self, pairs: Iterable[Tuple[X, float]]) -> Dynamic[X]:
-        new_map = dict(self.values_map)
-        for x, y in pairs:
->>>>>>> 84874f22
             new_map[x] = y
 
         return replace(self, values_map=new_map)
 
     def solve(
         self,
-        pairs: Iterable[Tuple[X, float]],
+        xy_vals_seq: Iterable[Tuple[X, float]],
         error_tolerance: Optional[float] = None
     ) -> Dynamic[X]:
-        return replace(self, value_map=dict(pairs))
+        return replace(self, value_map=dict(xy_vals_seq))
 
     def within(self, other: FunctionApprox[X], tolerance: float) -> bool:
         '''This approximation is within a tolerance of another if the value
@@ -216,8 +176,6 @@
 
     If `count_to_weight_func' always returns 1, this behaves the same
     way as `Dynamic'.
-<<<<<<< HEAD
-=======
 
     Fields:
     values_map -- mapping from X to its approximated value
@@ -226,15 +184,6 @@
       to X based on the number of times that X has been updated
 
     '''
->>>>>>> 84874f22
-
-    Fields:
-    values_map -- mapping from X to its approximated value
-    counts_map -- how many times a given X has been updated
-    count_to_weight_func -- function for how much to weigh an update
-      to X based on the number of times that X has been updated
-
-    '''
 
     values_map: Mapping[X, float] = field(default_factory=lambda: {})
     counts_map: Mapping[X, int] = field(default_factory=lambda: {})
@@ -248,7 +197,6 @@
         '''
         return np.array([self.values_map[x] for x in x_values_seq])
 
-<<<<<<< HEAD
     def update(self, xy_vals_seq: Iterable[Tuple[X, float]]) -> Tabular[X]:
         '''Update the approximation with the given points.
 
@@ -264,19 +212,6 @@
             counts_map[x] = counts_map.get(x, 0) + 1
             weight: float = self.count_to_weight_func(counts_map[x])
             values_map[x] = weight * y + (1 - weight) * values_map.get(x, 0.)
-=======
-    def update(
-        self,
-        pairs: Iterable[Tuple[X, float]]
-    ) -> Tabular[X]:
-        new_values_map: Dict[X, float] = dict(self.values_map)
-        new_counts_map: Dict[X, int] = dict(self.counts_map)
-
-        for x, y in pairs:
-            new_counts_map[x] += 1
-            weight: float = self.count_to_weight_func(new_counts_map[x])
-            new_values_map[x] += weight * (y - new_values_map[x])
->>>>>>> 84874f22
 
         return replace(
             self,
@@ -286,24 +221,15 @@
 
     def solve(
         self,
-        pairs: Iterable[Tuple[X, float]],
+        xy_vals_seq: Iterable[Tuple[X, float]],
         error_tolerance: Optional[float] = None
     ) -> Tabular[X]:
-<<<<<<< HEAD
         values_map: Dict[X, float] = {}
         counts_map: Dict[X, int] = {}
         for x, y in xy_vals_seq:
             counts_map[x] = counts_map.get(x, 0) + 1
             weight: float = self.count_to_weight_func(counts_map[x])
             values_map[x] = weight * y + (1 - weight) * values_map.get(x, 0.)
-=======
-        new_values_map: Dict[X, float] = defaultdict(float)
-        new_counts_map: Dict[X, int] = defaultdict(int)
-        for x, y in pairs:
-            new_counts_map[x] += 1
-            weight: float = self.count_to_weight_func(new_counts_map[x])
-            new_values_map[x] += weight * (y - new_values_map[x])
->>>>>>> 84874f22
         return replace(
             self,
             values_map=values_map,
@@ -336,9 +262,9 @@
 
     def update(
         self,
-        pairs: Iterable[Tuple[X, float]]
+        xy_vals_seq: Iterable[Tuple[X, float]]
     ) -> BSplineApprox[X]:
-        x_vals, y_vals = zip(*pairs)
+        x_vals, y_vals = zip(*xy_vals_seq)
         feature_vals: Sequence[float] = self.get_feature_values(x_vals)
         sorted_pairs: Sequence[Tuple[float, float]] = \
             sorted(zip(feature_vals, y_vals), key=itemgetter(0))
@@ -355,10 +281,10 @@
 
     def solve(
         self,
-        pairs: Iterable[Tuple[X, float]],
+        xy_vals_seq: Iterable[Tuple[X, float]],
         error_tolerance: Optional[float] = None
     ) -> BSplineApprox[X]:
-        return self.update(pairs)
+        return self.update(xy_vals_seq)
 
     def within(self, other: FunctionApprox[X], tolerance: float) -> bool:
         if isinstance(other, BSplineApprox):
@@ -434,7 +360,7 @@
 @dataclass(frozen=True)
 class LinearFunctionApprox(FunctionApprox[X]):
 
-    feature_functions: Iterable[Callable[[X], float]]
+    feature_functions: Sequence[Callable[[X], float]]
     regularization_coeff: float
     weights: Weights
     direct_solve: bool
@@ -476,9 +402,9 @@
 
     def regularized_loss_gradient(
         self,
-        pairs: Iterable[Tuple[X, float]]
+        xy_vals_seq: Iterable[Tuple[X, float]]
     ) -> np.ndarray:
-        x_vals, y_vals = zip(*pairs)
+        x_vals, y_vals = zip(*xy_vals_seq)
         feature_vals: np.ndarray = self.get_feature_values(x_vals)
         diff: np.ndarray = np.dot(feature_vals, self.weights.weights) \
             - np.array(y_vals)
@@ -487,19 +413,19 @@
 
     def update(
         self,
-        pairs: Iterable[Tuple[X, float]]
+        xy_vals_seq: Iterable[Tuple[X, float]]
     ) -> LinearFunctionApprox[X]:
-        gradient: np.ndarray = self.regularized_loss_gradient(pairs)
+        gradient: np.ndarray = self.regularized_loss_gradient(xy_vals_seq)
         new_weights: np.ndarray = self.weights.update(gradient)
         return replace(self, weights=new_weights)
 
     def solve(
         self,
-        pairs: Iterable[Tuple[X, float]],
+        xy_vals_seq: Iterable[Tuple[X, float]],
         error_tolerance: Optional[float] = None
-    ) -> FunctionApprox[X]:
+    ) -> LinearFunctionApprox[X]:
         if self.direct_solve:
-            x_vals, y_vals = zip(*pairs)
+            x_vals, y_vals = zip(*xy_vals_seq)
             feature_vals: np.ndarray = self.get_feature_values(x_vals)
             feature_vals_T: np.ndarray = feature_vals.T
             left: np.ndarray = np.dot(feature_vals_T, feature_vals) \
@@ -524,11 +450,7 @@
                 return a.within(b, tol)
 
             ret = iterate.converged(
-<<<<<<< HEAD
                 self.iterate_updates(itertools.repeat(xy_vals_seq)),
-=======
-                self.iterate_updates(repeat(pairs)),
->>>>>>> 84874f22
                 done=done
             )
 
@@ -547,7 +469,7 @@
 @dataclass(frozen=True)
 class DNNApprox(FunctionApprox[X]):
 
-    feature_functions: Iterable[Callable[[X], float]]
+    feature_functions: Sequence[Callable[[X], float]]
     dnn_spec: DNNSpec
     regularization_coeff: float
     weights: Sequence[Weights]
@@ -558,7 +480,7 @@
         dnn_spec: DNNSpec,
         adam_gradient: AdamGradient,
         regularization_coeff: float = 0.,
-        weights: Optional[Iterable[Weights]] = None
+        weights: Optional[Sequence[Weights]] = None
     ) -> DNNApprox[X]:
         if weights is None:
             inputs: Sequence[int] = [len(feature_functions)] + \
@@ -587,7 +509,7 @@
     def forward_propagation(
         self,
         x_values_seq: Iterable[X]
-    ) -> Iterable[np.ndarray]:
+    ) -> Sequence[np.ndarray]:
         """
         :param x_values_seq: a n-length-sequence of input points
         :return: list of length (L+2) where the first (L+1) values
@@ -615,7 +537,7 @@
         return ret
 
     def evaluate(self, x_values_seq: Iterable[X]) -> np.ndarray:
-        return iterate.last(self.forward_propagation(x_values_seq))[:, 0]
+        return self.forward_propagation(x_values_seq)[-1][:, 0]
 
     def within(self, other: FunctionApprox[X], tolerance: float) -> bool:
         if isinstance(other, DNNApprox):
@@ -626,8 +548,8 @@
 
     def backward_propagation(
         self,
-        pairs: Iterable[Tuple[X, float]]
-    ) -> Iterable[np.ndarray]:
+        xy_vals_seq: Iterable[Tuple[X, float]]
+    ) -> Sequence[np.ndarray]:
         """
         :param pairs: list of pairs of n (x, y) points
         :return: list (of length L+1) of |O_l| x |I_l| 2-D array,
@@ -636,9 +558,9 @@
         cross-entropy loss where the output layer activation function
         is the canonical link function of the conditional distribution of y|x
         """
-        x_vals, y_vals = zip(*pairs)
-        fwd_prop: Iterable[np.ndarray] = self.forward_propagation(x_vals)
-        layer_inputs: Iterable[np.ndarray] = fwd_prop[:-1]
+        x_vals, y_vals = zip(*xy_vals_seq)
+        fwd_prop: Sequence[np.ndarray] = self.forward_propagation(x_vals)
+        layer_inputs: Sequence[np.ndarray] = fwd_prop[:-1]
         deriv: np.ndarray = (
             fwd_prop[-1][:, 0] - np.array(y_vals)
         ).reshape(1, -1)
@@ -669,8 +591,8 @@
 
     def regularized_loss_gradient(
         self,
-        pairs: Iterable[Tuple[X, float]]
-    ) -> Iterable[np.ndarray]:
+        xy_vals_seq: Iterable[Tuple[X, float]]
+    ) -> Sequence[np.ndarray]:
         """
         :param pairs: list of pairs of n (x, y) points
         :return: list (of length L+1) of |O_l| x |I_l| 2-D array,
@@ -681,23 +603,23 @@
         distribution of y|x
         """
         return [x + self.regularization_coeff * self.weights[i].weights
-                for i, x in enumerate(self.backward_propagation(pairs))]
+                for i, x in enumerate(self.backward_propagation(xy_vals_seq))]
 
     def update(
         self,
-        pairs: Iterable[Tuple[X, float]]
+        xy_vals_seq: Iterable[Tuple[X, float]]
     ) -> DNNApprox[X]:
         return replace(
             self,
             weights=[w.update(g) for w, g in zip(
                 self.weights,
-                self.regularized_loss_gradient(pairs)
+                self.regularized_loss_gradient(xy_vals_seq)
             )]
         )
 
     def solve(
         self,
-        pairs: Iterable[Tuple[X, float]],
+        xy_vals_seq: Iterable[Tuple[X, float]],
         error_tolerance: Optional[float] = None
     ) -> DNNApprox[X]:
         tol: float = 1e-6 if error_tolerance is None else error_tolerance
@@ -710,13 +632,10 @@
             return a.within(b, tol)
 
         return iterate.converged(
-<<<<<<< HEAD
             self.iterate_updates(itertools.repeat(xy_vals_seq)),
-=======
-            self.iterate_updates(repeat(pairs)),
->>>>>>> 84874f22
             done=done
         )
+
 
 if __name__ == '__main__':
 
